--- conflicted
+++ resolved
@@ -186,11 +186,7 @@
 func NewBlockAnalyzerService(ctx context.Context, cfg BlockAnalyzerServiceConfig) (*BlockAnalyzerService, error) {
 	var agents []AnalyzerAgent
 	for _, agt := range cfg.AgentConfigs {
-<<<<<<< HEAD
-		conn, err := grpc.Dial(fmt.Sprintf("%s:%s", agt.ContainerName(), agt.GrpcPort()), grpc.WithInsecure(), grpc.WithBlock())
-=======
-		conn, err := grpc.Dial(fmt.Sprintf("%s:50051", agt.ContainerName()), grpc.WithInsecure(), grpc.WithBlock(), grpc.WithTimeout(10*time.Second))
->>>>>>> 1f524ea0
+		conn, err := grpc.Dial(fmt.Sprintf("%s:%s", agt.ContainerName(), agt.GrpcPort()), grpc.WithInsecure(), grpc.WithBlock(), grpc.WithTimeout(10*time.Second))
 		if err != nil {
 			log.Fatalf("did not connect to %s, %v", agt.ContainerName(), err)
 		}
